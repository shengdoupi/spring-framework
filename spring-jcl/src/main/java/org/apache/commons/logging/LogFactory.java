--- conflicted
+++ resolved
@@ -102,10 +102,7 @@
 		return getLog(name);
 	}
 
-<<<<<<< HEAD
-=======
 
->>>>>>> adcdefce
 	// Just in case some code happens to call uncommon Commons Logging methods...
 
 	@Deprecated
@@ -133,8 +130,6 @@
 		// do nothing
 	}
 
-<<<<<<< HEAD
-=======
 	@Deprecated
 	public static void release(ClassLoader classLoader) {
 		// do nothing
@@ -150,5 +145,4 @@
 		return (o == null ? "null" : o.getClass().getName() + "@" + System.identityHashCode(o));
 	}
 
->>>>>>> adcdefce
 }